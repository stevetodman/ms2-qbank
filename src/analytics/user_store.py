"""Database operations for user performance analytics."""

from datetime import datetime, timedelta
from pathlib import Path
from time import time
from typing import Optional
<<<<<<< HEAD
from sqlmodel import Session, SQLModel, create_engine, select, func
from sqlalchemy import and_, text
=======
from sqlmodel import Session, SQLModel, select, func
from sqlalchemy import and_
>>>>>>> 21cb087e

from db_utils import create_hardened_sqlite_engine, run_migrations_for_engine
from .user_models import (
    QuestionAttemptDB,
    UserAnalyticsSummaryDB,
    SubjectPerformance,
    SystemPerformance,
    DifficultyPerformance,
    DailyPerformance,
    WeakArea,
    UserAnalytics,
    PercentileRanking,
)


class UserAnalyticsStore:
    """Database store for user performance analytics."""

    def __init__(self, db_path: str = "analytics.db"):
        """Initialize the analytics store with a database connection."""
        if not db_path.startswith("sqlite:///"):
            db_path = f"sqlite:///{db_path}"

        self.engine = create_hardened_sqlite_engine(db_path, echo=False)
        self._create_tables()

        # Cache for percentile rankings (1-hour TTL)
        self._percentile_cache: dict[int, tuple[PercentileRanking, float]] = {}
        self._cache_ttl = 3600  # 1 hour in seconds

    def _create_tables(self) -> None:
        """Create all tables if they don't exist."""
        from .user_models import QuestionAttemptDB, UserAnalyticsSummaryDB
        SQLModel.metadata.create_all(self.engine)
        self._run_migrations()

    def _run_migrations(self) -> None:
        """Run SQL migrations to add indices and constraints."""
        from pathlib import Path
        migrations_dir = Path(__file__).parent / "migrations"
        run_migrations_for_engine(self.engine, migrations_dir)

    def record_attempt(
        self,
        user_id: Optional[int],
        question_id: str,
        correct_answer: str,
        is_correct: bool,
        assessment_id: Optional[str] = None,
        answer_given: Optional[str] = None,
        subject: Optional[str] = None,
        system: Optional[str] = None,
        difficulty: Optional[str] = None,
        time_seconds: Optional[int] = None,
        mode: str = "practice",
        marked: bool = False,
        omitted: bool = False,
    ) -> QuestionAttemptDB:
        """Record a question attempt."""
        attempt = QuestionAttemptDB(
            user_id=user_id,
            question_id=question_id,
            assessment_id=assessment_id,
            subject=subject,
            system=system,
            difficulty=difficulty,
            answer_given=answer_given,
            correct_answer=correct_answer,
            is_correct=is_correct,
            time_seconds=time_seconds,
            mode=mode,
            marked=marked,
            omitted=omitted,
            attempted_at=datetime.utcnow(),
        )

        with Session(self.engine) as session:
            session.add(attempt)
            session.commit()
            session.refresh(attempt)

        # Invalidate cached summary for this user
        self._invalidate_summary_cache(user_id)

        return attempt

    def get_user_attempts(
        self,
        user_id: int,
        limit: Optional[int] = None,
        subject: Optional[str] = None,
        system: Optional[str] = None,
    ) -> list[QuestionAttemptDB]:
        """Retrieve attempts for a user with optional filtering."""
        with Session(self.engine) as session:
            statement = select(QuestionAttemptDB).where(
                QuestionAttemptDB.user_id == user_id
            )

            if subject:
                statement = statement.where(QuestionAttemptDB.subject == subject)
            if system:
                statement = statement.where(QuestionAttemptDB.system == system)

            statement = statement.order_by(QuestionAttemptDB.attempted_at.desc())

            if limit:
                statement = statement.limit(limit)

            return list(session.exec(statement).all())

    def compute_user_analytics(self, user_id: int, days: int = 30) -> UserAnalytics:
        """Compute comprehensive analytics for a user."""
        with Session(self.engine) as session:
            # Get all attempts for the user
            cutoff_date = datetime.utcnow() - timedelta(days=days)
            statement = select(QuestionAttemptDB).where(
                and_(
                    QuestionAttemptDB.user_id == user_id,
                    QuestionAttemptDB.attempted_at >= cutoff_date,
                )
            )
            attempts = list(session.exec(statement).all())

            if not attempts:
                return self._empty_analytics(user_id)

            # Overall metrics
            total_attempts = len(attempts)
            correct_attempts = sum(1 for a in attempts if a.is_correct)
            incorrect_attempts = sum(1 for a in attempts if not a.is_correct and not a.omitted)
            omitted_attempts = sum(1 for a in attempts if a.omitted)
            accuracy_percent = (
                (correct_attempts / total_attempts * 100) if total_attempts > 0 else 0.0
            )

            # Time metrics
            time_attempts = [a for a in attempts if a.time_seconds is not None]
            average_time_seconds = (
                sum(a.time_seconds for a in time_attempts) / len(time_attempts)
                if time_attempts
                else 0.0
            )
            total_study_time_seconds = sum(a.time_seconds or 0 for a in attempts)
            total_study_time_hours = total_study_time_seconds / 3600

            # Unique counts
            questions_attempted_count = len(set(a.question_id for a in attempts))
            assessments_completed = len(set(a.assessment_id for a in attempts if a.assessment_id))

            # Subject breakdown
            by_subject = self._compute_subject_performance(attempts)

            # System breakdown
            by_system = self._compute_system_performance(attempts)

            # Difficulty breakdown
            by_difficulty = self._compute_difficulty_performance(attempts)

            # Daily performance
            daily_performance = self._compute_daily_performance(attempts)

            # Streak calculation
            current_streak_days = self._compute_streak(session, user_id)

            # Weak areas
            weak_areas = self._identify_weak_areas(by_subject, by_system)

            # Strongest/weakest subjects
            strongest_subject = None
            weakest_subject = None
            if by_subject:
                sorted_subjects = sorted(by_subject, key=lambda x: x.accuracy_percent, reverse=True)
                strongest_subject = sorted_subjects[0].subject
                weakest_subject = sorted_subjects[-1].subject

            # Timestamps
            first_attempt_at = min(a.attempted_at for a in attempts)
            last_attempt_at = max(a.attempted_at for a in attempts)

            return UserAnalytics(
                user_id=user_id,
                total_attempts=total_attempts,
                correct_attempts=correct_attempts,
                incorrect_attempts=incorrect_attempts,
                omitted_attempts=omitted_attempts,
                accuracy_percent=round(accuracy_percent, 2),
                average_time_seconds=round(average_time_seconds, 2),
                total_study_time_hours=round(total_study_time_hours, 2),
                questions_attempted_count=questions_attempted_count,
                assessments_completed=assessments_completed,
                current_streak_days=current_streak_days,
                by_subject=by_subject,
                by_system=by_system,
                by_difficulty=by_difficulty,
                daily_performance=daily_performance,
                weak_areas=weak_areas,
                strongest_subject=strongest_subject,
                weakest_subject=weakest_subject,
                first_attempt_at=first_attempt_at,
                last_attempt_at=last_attempt_at,
            )

    def compute_percentile_ranking(self, user_id: int) -> PercentileRanking:
        """Compute user's percentile ranking compared to all users.

        Optimized version using SQL window functions for O(n) performance
        instead of O(n²) Python loops. Results are cached for 1 hour.
        """
        # Check cache first
        current_time = time()
        if user_id in self._percentile_cache:
            cached_result, cached_time = self._percentile_cache[user_id]
            if current_time - cached_time < self._cache_ttl:
                return cached_result

        with Session(self.engine) as session:
            # Use raw SQL with window functions for optimal performance
            # This calculates percentiles for all users in a single query
            sql = """
            WITH user_stats AS (
                -- Aggregate stats per user
                SELECT
                    user_id,
                    COUNT(*) as total_attempts,
                    SUM(CASE WHEN is_correct THEN 1 ELSE 0 END)::FLOAT / COUNT(*) as accuracy,
                    AVG(CASE WHEN time_seconds IS NOT NULL THEN time_seconds END) as avg_time,
                    COUNT(*) as volume
                FROM question_attempts
                GROUP BY user_id
                HAVING COUNT(*) > 0
            ),
            percentiles AS (
                -- Calculate percentile ranks using window functions
                SELECT
                    user_id,
                    total_attempts,
                    accuracy,
                    avg_time,
                    volume,
                    -- PERCENT_RANK returns 0 to 1, multiply by 100 for percentage
                    ROUND(PERCENT_RANK() OVER (ORDER BY accuracy) * 100, 2) as accuracy_percentile,
                    -- For speed, lower is better, so reverse the order
                    ROUND(PERCENT_RANK() OVER (ORDER BY avg_time DESC) * 100, 2) as speed_percentile,
                    ROUND(PERCENT_RANK() OVER (ORDER BY volume) * 100, 2) as volume_percentile,
                    COUNT(*) OVER () as total_users
                FROM user_stats
            )
            SELECT
                user_id,
                total_attempts,
                accuracy,
                avg_time,
                volume,
                accuracy_percentile,
                CASE
                    WHEN avg_time IS NULL THEN 0
                    ELSE speed_percentile
                END as speed_percentile,
                volume_percentile,
                -- Overall percentile: weighted average (50% accuracy, 25% speed, 25% volume)
                ROUND(
                    accuracy_percentile * 0.5 +
                    CASE WHEN avg_time IS NULL THEN 0 ELSE speed_percentile END * 0.25 +
                    volume_percentile * 0.25,
                    2
                ) as overall_percentile,
                total_users
            FROM percentiles
            WHERE user_id = :user_id
            """

            result = session.execute(
                text(sql),
                {"user_id": user_id}
            ).fetchone()

            if not result:
                # User has no attempts
                ranking = PercentileRanking(
                    user_id=user_id,
                    overall_percentile=0.0,
                    accuracy_percentile=0.0,
                    speed_percentile=0.0,
                    volume_percentile=0.0,
                    total_users=0,
                )
            else:
                ranking = PercentileRanking(
                    user_id=user_id,
                    overall_percentile=float(result[8]),  # overall_percentile
                    accuracy_percentile=float(result[5]),  # accuracy_percentile
                    speed_percentile=float(result[6]),  # speed_percentile
                    volume_percentile=float(result[7]),  # volume_percentile
                    total_users=int(result[9]),  # total_users
                )

            # Update cache
            self._percentile_cache[user_id] = (ranking, time())
            return ranking

    def clear_percentile_cache(self, user_id: Optional[int] = None) -> None:
        """Clear percentile ranking cache.

        Args:
            user_id: If provided, clear cache only for this user.
                     If None, clear entire cache.
        """
        if user_id is not None:
            self._percentile_cache.pop(user_id, None)
        else:
            self._percentile_cache.clear()

    def _compute_subject_performance(
        self, attempts: list[QuestionAttemptDB]
    ) -> list[SubjectPerformance]:
        """Compute performance breakdown by subject."""
        subject_data: dict[str, dict] = {}

        for attempt in attempts:
            if not attempt.subject:
                continue

            if attempt.subject not in subject_data:
                subject_data[attempt.subject] = {
                    "total": 0,
                    "correct": 0,
                    "incorrect": 0,
                    "time_sum": 0,
                    "time_count": 0,
                }

            data = subject_data[attempt.subject]
            data["total"] += 1
            if attempt.is_correct:
                data["correct"] += 1
            elif not attempt.omitted:
                data["incorrect"] += 1

            if attempt.time_seconds is not None:
                data["time_sum"] += attempt.time_seconds
                data["time_count"] += 1

        result = []
        for subject, data in subject_data.items():
            accuracy = (data["correct"] / data["total"] * 100) if data["total"] > 0 else 0
            avg_time = data["time_sum"] / data["time_count"] if data["time_count"] > 0 else 0

            result.append(
                SubjectPerformance(
                    subject=subject,
                    total_attempts=data["total"],
                    correct=data["correct"],
                    incorrect=data["incorrect"],
                    accuracy_percent=round(accuracy, 2),
                    average_time_seconds=round(avg_time, 2),
                )
            )

        return sorted(result, key=lambda x: x.accuracy_percent, reverse=True)

    def _compute_system_performance(
        self, attempts: list[QuestionAttemptDB]
    ) -> list[SystemPerformance]:
        """Compute performance breakdown by organ system."""
        system_data: dict[str, dict] = {}

        for attempt in attempts:
            if not attempt.system:
                continue

            if attempt.system not in system_data:
                system_data[attempt.system] = {
                    "total": 0,
                    "correct": 0,
                    "incorrect": 0,
                    "time_sum": 0,
                    "time_count": 0,
                }

            data = system_data[attempt.system]
            data["total"] += 1
            if attempt.is_correct:
                data["correct"] += 1
            elif not attempt.omitted:
                data["incorrect"] += 1

            if attempt.time_seconds is not None:
                data["time_sum"] += attempt.time_seconds
                data["time_count"] += 1

        result = []
        for system, data in system_data.items():
            accuracy = (data["correct"] / data["total"] * 100) if data["total"] > 0 else 0
            avg_time = data["time_sum"] / data["time_count"] if data["time_count"] > 0 else 0

            result.append(
                SystemPerformance(
                    system=system,
                    total_attempts=data["total"],
                    correct=data["correct"],
                    incorrect=data["incorrect"],
                    accuracy_percent=round(accuracy, 2),
                    average_time_seconds=round(avg_time, 2),
                )
            )

        return sorted(result, key=lambda x: x.accuracy_percent, reverse=True)

    def _compute_difficulty_performance(
        self, attempts: list[QuestionAttemptDB]
    ) -> list[DifficultyPerformance]:
        """Compute performance breakdown by difficulty."""
        difficulty_data: dict[str, dict] = {}

        for attempt in attempts:
            if not attempt.difficulty:
                continue

            if attempt.difficulty not in difficulty_data:
                difficulty_data[attempt.difficulty] = {
                    "total": 0,
                    "correct": 0,
                    "incorrect": 0,
                }

            data = difficulty_data[attempt.difficulty]
            data["total"] += 1
            if attempt.is_correct:
                data["correct"] += 1
            elif not attempt.omitted:
                data["incorrect"] += 1

        result = []
        for difficulty, data in difficulty_data.items():
            accuracy = (data["correct"] / data["total"] * 100) if data["total"] > 0 else 0

            result.append(
                DifficultyPerformance(
                    difficulty=difficulty,
                    total_attempts=data["total"],
                    correct=data["correct"],
                    incorrect=data["incorrect"],
                    accuracy_percent=round(accuracy, 2),
                )
            )

        # Sort by difficulty order
        difficulty_order = {"Easy": 0, "Medium": 1, "Hard": 2}
        return sorted(result, key=lambda x: difficulty_order.get(x.difficulty, 99))

    def _compute_daily_performance(
        self, attempts: list[QuestionAttemptDB]
    ) -> list[DailyPerformance]:
        """Compute daily performance time series."""
        daily_data: dict[str, dict] = {}

        for attempt in attempts:
            date_str = attempt.attempted_at.date().isoformat()

            if date_str not in daily_data:
                daily_data[date_str] = {
                    "total": 0,
                    "correct": 0,
                    "incorrect": 0,
                    "time_sum": 0,
                }

            data = daily_data[date_str]
            data["total"] += 1
            if attempt.is_correct:
                data["correct"] += 1
            elif not attempt.omitted:
                data["incorrect"] += 1

            if attempt.time_seconds is not None:
                data["time_sum"] += attempt.time_seconds

        result = []
        for date_str, data in daily_data.items():
            accuracy = (data["correct"] / data["total"] * 100) if data["total"] > 0 else 0

            result.append(
                DailyPerformance(
                    date=date_str,
                    total_attempts=data["total"],
                    correct=data["correct"],
                    incorrect=data["incorrect"],
                    accuracy_percent=round(accuracy, 2),
                    study_time_seconds=data["time_sum"],
                )
            )

        return sorted(result, key=lambda x: x.date)

    def _compute_streak(self, session: Session, user_id: int) -> int:
        """Compute current consecutive days streak."""
        # Get unique dates of attempts
        statement = (
            select(QuestionAttemptDB.attempted_at)
            .where(QuestionAttemptDB.user_id == user_id)
            .order_by(QuestionAttemptDB.attempted_at.desc())
        )

        attempts = list(session.exec(statement).all())
        if not attempts:
            return 0

        # Extract unique dates
        unique_dates = sorted(set(a.date() for a in attempts), reverse=True)

        streak = 0
        today = datetime.utcnow().date()

        # Check if user has attempted today or yesterday
        if unique_dates[0] < today - timedelta(days=1):
            return 0

        for i, date in enumerate(unique_dates):
            expected_date = today - timedelta(days=i)
            if date == expected_date or date == expected_date - timedelta(days=1):
                streak += 1
            else:
                break

        return streak

    def _identify_weak_areas(
        self,
        by_subject: list[SubjectPerformance],
        by_system: list[SystemPerformance],
    ) -> list[WeakArea]:
        """Identify weak performance areas."""
        weak_areas = []

        # Find subjects with accuracy below 70% and at least 10 attempts
        weak_subjects = [
            s for s in by_subject if s.accuracy_percent < 70 and s.total_attempts >= 10
        ]
        for i, subject in enumerate(sorted(weak_subjects, key=lambda x: x.accuracy_percent)):
            weak_areas.append(
                WeakArea(
                    category="subject",
                    name=subject.subject,
                    total_attempts=subject.total_attempts,
                    accuracy_percent=subject.accuracy_percent,
                    rank=i + 1,
                )
            )

        # Find systems with accuracy below 70% and at least 10 attempts
        weak_systems = [
            s for s in by_system if s.accuracy_percent < 70 and s.total_attempts >= 10
        ]
        for i, system in enumerate(sorted(weak_systems, key=lambda x: x.accuracy_percent)):
            weak_areas.append(
                WeakArea(
                    category="system",
                    name=system.system,
                    total_attempts=system.total_attempts,
                    accuracy_percent=system.accuracy_percent,
                    rank=i + 1,
                )
            )

        return weak_areas

    def _invalidate_summary_cache(self, user_id: Optional[int]) -> None:
        """Remove cached summary for a user."""
        if user_id is None:
            return

        with Session(self.engine) as session:
            statement = select(UserAnalyticsSummaryDB).where(
                UserAnalyticsSummaryDB.user_id == user_id
            )
            summary = session.exec(statement).first()
            if summary:
                session.delete(summary)
                session.commit()

    def _empty_analytics(self, user_id: int) -> UserAnalytics:
        """Return empty analytics for users with no attempts."""
        return UserAnalytics(
            user_id=user_id,
            total_attempts=0,
            correct_attempts=0,
            incorrect_attempts=0,
            omitted_attempts=0,
            accuracy_percent=0.0,
            average_time_seconds=0.0,
            total_study_time_hours=0.0,
            questions_attempted_count=0,
            assessments_completed=0,
            current_streak_days=0,
            by_subject=[],
            by_system=[],
            by_difficulty=[],
            daily_performance=[],
            weak_areas=[],
            strongest_subject=None,
            weakest_subject=None,
            first_attempt_at=None,
            last_attempt_at=None,
        )


__all__ = ["UserAnalyticsStore"]<|MERGE_RESOLUTION|>--- conflicted
+++ resolved
@@ -4,13 +4,8 @@
 from pathlib import Path
 from time import time
 from typing import Optional
-<<<<<<< HEAD
-from sqlmodel import Session, SQLModel, create_engine, select, func
+from sqlmodel import Session, SQLModel, select, func
 from sqlalchemy import and_, text
-=======
-from sqlmodel import Session, SQLModel, select, func
-from sqlalchemy import and_
->>>>>>> 21cb087e
 
 from db_utils import create_hardened_sqlite_engine, run_migrations_for_engine
 from .user_models import (
